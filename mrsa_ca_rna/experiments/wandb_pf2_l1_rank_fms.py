"""This file will perform a sweep of the parafac2 tensor factorization to find the best
rank, L1 strength, and data size for the model."""

import os
from datetime import datetime

import numpy as np
import wandb as wb
from sklearn.preprocessing import StandardScaler
from tlviz.factor_tools import factor_match_score

from mrsa_ca_rna.factorization import perform_parafac2
<<<<<<< HEAD
from mrsa_ca_rna.utils import check_sparsity, concat_datasets

os.environ["WANDB_DIR"] = os.path.dirname(os.path.abspath(__file__))


def resample_adata(X_in: ad.AnnData) -> ad.AnnData:
    """Resamples AnnData with unique observation indices, with replacement.

    Parameters
    ----------
    X_in : ad.AnnData
        AnnData object to be resampled

    Returns
    -------
    ad.AnnData
        Resampled AnnData object with unique observation indices
    """

    # make a random index with replacement for resampling
    random_index = np.random.randint(0, X_in.shape[0], size=(X_in.shape[0],))

    # independently subset the data and obs with the random indices
    assert isinstance(X_in.X, np.ndarray)
    X_resampled = X_in.X[random_index]
    obs_resampled = X_in.obs.iloc[random_index].copy()

    # Create unique indices for the resampled observations
    obs_resampled.index = [f"bootstrap_{i}" for i in range(len(obs_resampled))]

    # Create a new AnnData object with the resampled data
    uns_dict = dict(X_in.uns)
    X_in_resampled = ad.AnnData(
        X=X_resampled, obs=obs_resampled, var=X_in.var.copy(), uns=uns_dict
    )

    return X_in_resampled
=======
from mrsa_ca_rna.utils import check_sparsity, concat_datasets, resample_adata
>>>>>>> cb736f31


def objective(config):
    rank = config.rank
    l1 = config.l1
    thresh = config.thresh

    disease_list = ["mrsa", "ca", "bc", "covid", "healthy"]
    disease_data = concat_datasets(
        disease_list, filter_threshold=thresh, scale=False, tpm=True
    )
    data_size = disease_data.shape[1] / 16315
    wb.log({"data_size": data_size})

    # scale original data
    X = disease_data.copy()
    X.X = StandardScaler().fit_transform(X.X)

    # resample the data and scale the data
    X_resampled = disease_data.copy()
    X_resampled = resample_adata(X_resampled)
    X_resampled.X = StandardScaler().fit_transform(X_resampled.X)

    def callback(it, error, factors, _):
        R2X = 1 - error
        sparsity = check_sparsity(factors[2])
        wb.log({"iteration": it, "R2X": R2X, "sparsity": sparsity})

    # factorize the original and resampled data with the same random state
    random_state = np.random.randint(0, 1000)

    _, factors_true, _, _ = perform_parafac2(
        X,
        condition_name="disease",
        rank=rank,
        l1=l1,
        rnd_seed=random_state,
        callback=callback,
    )

    _, factors_resampled, _, _ = perform_parafac2(
        X_resampled,
        condition_name="disease",
        rank=rank,
        l1=l1,
        rnd_seed=random_state,
    )

    """calculate the factor match score for different ranks and L1 strengths."""
    fms = factor_match_score(
        (None, factors_true),
        (None, factors_resampled),
        consider_weights=False,
        skip_mode=1,
    )

    return fms


def sweep():
    experiments_dir = os.path.dirname(os.path.abspath(__file__))
    wb.init(dir=experiments_dir)
    fms = objective(wb.config)
    wb.log({"fms": fms})


def perform_experiment():
    current_time = datetime.now().strftime("%Y-%m-%d_%H-%M-%S")

    ranks = {"max": 20, "min": 10}
    l1_values = {"max": 2e-4, "min": 1e-5}
    thresh_values = {"max": 10, "min": 0}

    sweep_config = {
        "name": "sweep_pf2_" + current_time,
        "method": "bayes",
        "metric": {"name": "fms", "goal": "maximize"},
        "parameters": {
            "rank": ranks,
            "l1": l1_values,
            "thresh": thresh_values,
        },
        "early_terminate": {"type": "hyperband", "min_iter": 50},
    }

    sweep_id = wb.sweep(sweep=sweep_config, project="pf2_comprehensive_fms")
    wb.agent(sweep_id, function=sweep, count=400)

    return sweep_id<|MERGE_RESOLUTION|>--- conflicted
+++ resolved
@@ -10,7 +10,6 @@
 from tlviz.factor_tools import factor_match_score
 
 from mrsa_ca_rna.factorization import perform_parafac2
-<<<<<<< HEAD
 from mrsa_ca_rna.utils import check_sparsity, concat_datasets
 
 os.environ["WANDB_DIR"] = os.path.dirname(os.path.abspath(__file__))
@@ -48,9 +47,6 @@
     )
 
     return X_in_resampled
-=======
-from mrsa_ca_rna.utils import check_sparsity, concat_datasets, resample_adata
->>>>>>> cb736f31
 
 
 def objective(config):
