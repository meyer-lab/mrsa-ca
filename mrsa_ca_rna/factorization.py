--- conflicted
+++ resolved
@@ -7,14 +7,8 @@
 """
 
 import anndata as ad
-<<<<<<< HEAD
-import cupy as cp
-import numpy as np
-import tensorly as tl
-=======
 import matcouply as mcp
 import numpy as np
->>>>>>> a9aa4058
 import xarray as xr
 from matcouply.penalties import L1Penalty, NonNegativity
 from pacmap import PaCMAP
@@ -100,11 +94,6 @@
 
         if cur_rows < rank:
             data_list[ii] = np.pad(data_list[ii], ((0, rank - cur_rows), (0, 0)))
-<<<<<<< HEAD
-
-    tl.set_backend("cupy")
-=======
->>>>>>> a9aa4058
 
     # check if L1 regularization is needed
     out = mcp.decomposition.parafac2_aoadmm(
