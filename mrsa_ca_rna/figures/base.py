--- conflicted
+++ resolved
@@ -72,13 +72,8 @@
         gs (gridspec.GridSpec): gridded subplots present on figure
     """
     sns.set_theme(
-<<<<<<< HEAD
-        style=style,
-        font_scale=1.0,
-=======
         style="whitegrid",
         font_scale=0.7,
->>>>>>> 3767e7bc
         color_codes=True,
         palette="viridis",
         rc=plt.rcParams,
