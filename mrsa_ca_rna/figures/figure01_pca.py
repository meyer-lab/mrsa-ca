--- conflicted
+++ resolved
@@ -54,7 +54,6 @@
         component_pairs.shape[0] == layout["ncols"] * layout["nrows"]
     ), "component pairs to be graphed do not match figure layout size"
 
-<<<<<<< HEAD
     """GMM on hold until LogisticalRegressionCV is implemented"""
     # largest = np.zeros(10)
     # for i in range(2,len(scores.columns[2:])+1):
@@ -94,20 +93,4 @@
 
 """Debug function call section"""
 fig = genFig()
-fig.savefig("./mrsa_ca_rna/output/fig01_Pairplot.png")
-=======
-    for i, (j, k) in enumerate(component_pairs):
-        a = sns.scatterplot(
-            data=scores.loc[:, (scores.columns[j + 1], scores.columns[k + 1])],
-            x=scores.columns[j + 1],
-            y=scores.columns[k + 1],
-            hue=scores.loc[:, "disease"],
-            ax=ax[i],
-        )
-
-        a.set_xlabel(scores.columns[j + 1])
-        a.set_ylabel(scores.columns[k + 1])
-        a.set_title(f"Var Comp {scores.columns[j+1]} vs {scores.columns[k+1]}")
-
-    return f
->>>>>>> fa45b0f4
+fig.savefig("./mrsa_ca_rna/output/fig01_Pairplot.png")