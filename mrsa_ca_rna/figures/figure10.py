"""This file will plot the factor matrices of the CA time data"""

import pandas as pd
import seaborn as sns
from sklearn.preprocessing import StandardScaler

from mrsa_ca_rna.factorization import perform_parafac2, prepare_data
from mrsa_ca_rna.figures.base import setupBase
from mrsa_ca_rna.import_data import ca_data_split


def figure10_setup():
    """Set up the data for the tensor factorization and return the results"""

    time_data, _, _ = ca_data_split()
    time_data.X = StandardScaler().fit_transform(time_data.X)

    time_xr = prepare_data(time_data, expansion_dim="subject_id")

    # going above rank = 2 causes function failure
<<<<<<< HEAD
    tensor_decomp, _ = perform_parafac2(time_xr, rank=20)
=======
    tensor_decomp, _, _ = perform_parafac2(time_xr, rank=2)
>>>>>>> a9aa4058
    time_factors = tensor_decomp[1]

    return time_factors


def genFig():
    """Start by generating heatmaps of the factor matrices for the diseases and time"""

    fig_size = (12, 4)
    layout = {"ncols": 3, "nrows": 1}
    ax, f, _ = setupBase(fig_size, layout)

    time_data, _, _ = ca_data_split()

    time_factors = figure10_setup()

    time_ranks = range(1, time_factors[0].shape[1] + 1)
    time_ranks_labels = [str(x) for x in time_ranks]
    # x axis label: rank
    x_ax_label = "Rank"

    # y axis labels: subject_id, eigen, genes
    t_ax_labels = ["Subject ID", "Eigen-states", "Genes"]

    # push time_factors[2] to a pandas and pick out the top 10 and bottom 10 genes,
    # then trim the data
    genes_df = pd.DataFrame(time_factors[2], index=time_data.var.index)
    mean_genes = pd.Series(genes_df.abs().mean(axis=1))
    top_genes = mean_genes.nlargest(500).index
    genes_df = genes_df.loc[top_genes]

    # put the new genes_df back into the time_factors[2]
    time_factors[2] = genes_df.values

    # tick labels: subject_id, rank, genes
    time_labels = [
        time_data.obs["subject_id"].unique(),
        time_ranks_labels,
        False,
    ]

    # plot heatmap of disease factors
    for i, factor in enumerate(time_factors):
        a = sns.heatmap(
            factor,
            ax=ax[i],
            cmap="viridis",
            xticklabels=time_ranks_labels,
            yticklabels=time_labels[i],
        )
        a.set_title(f"Time Factor Matrix {i+1}")
        a.set_xlabel(x_ax_label)
        a.set_ylabel(t_ax_labels[i])
        # a.set_xticklabels(disease_ranks)
        # a.set_yticklabels(disease_labels[i])

    return f<|MERGE_RESOLUTION|>--- conflicted
+++ resolved
@@ -18,11 +18,7 @@
     time_xr = prepare_data(time_data, expansion_dim="subject_id")
 
     # going above rank = 2 causes function failure
-<<<<<<< HEAD
-    tensor_decomp, _ = perform_parafac2(time_xr, rank=20)
-=======
     tensor_decomp, _, _ = perform_parafac2(time_xr, rank=2)
->>>>>>> a9aa4058
     time_factors = tensor_decomp[1]
 
     return time_factors
