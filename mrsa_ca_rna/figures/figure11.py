--- conflicted
+++ resolved
@@ -15,16 +15,8 @@
 
     # data import, concatenation, scaling, and preparation
     # same as figure12_setup
-<<<<<<< HEAD
-    mrsa_ca = concat_datasets(scale=False, tpm=True)
-    bc_data = import_breast_cancer(tpm=True)
-    healthy_data = import_healthy(tpm=True)
-    disease_data = concat_general(
-        [mrsa_ca, bc_data, healthy_data], shrink=True, scale=True, tpm=True
-=======
     disease_data = concat_datasets(
         ["mrsa", "ca", "bc", "covid", "healthy"], scale=True, tpm=True
->>>>>>> a9aa4058
     )
 
     # import time dataset (CA)
@@ -36,14 +28,8 @@
     disease_xr = prepare_data(disease_data, expansion_dim="disease")
     time_xr = prepare_data(time_data, expansion_dim="subject_id")
 
-<<<<<<< HEAD
-    # change ranks_d back to range(1, 11) when running the full dataset!
-    ranks_d = range(1, 21)
-    ranks_t = range(1, 3)
-=======
     ranks_d = range(2, 10)
     ranks_t = range(2, 10)
->>>>>>> a9aa4058
 
     r2x_d = []
     r2x_t = []
