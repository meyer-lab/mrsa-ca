"""This file plots the data pf2 reconstruction for the disease and time datasets"""

import seaborn as sns
from sklearn.preprocessing import StandardScaler

from mrsa_ca_rna.factorization import perform_parafac2, prepare_data
from mrsa_ca_rna.figures.base import setupBase
from mrsa_ca_rna.import_data import (
    ca_data_split,
    concat_datasets,
    concat_general,
    import_breast_cancer,
    import_covid,
    import_healthy,
)


def figure11_setup():
    """Set up the data for the tensor factorization of both disease and time datasets
    and return the reconstruction errors to make R2X plots"""

    # data import, concatenation, scaling, and preparation
    # same as figure12_setup
    mrsa_ca = concat_datasets(scale=False, tpm=True)
    bc_data = import_breast_cancer(tpm=True)
    healthy_data = import_healthy(tpm=True)
    covid_data = import_covid()
    disease_data = concat_general(
        [mrsa_ca, bc_data, healthy_data, covid_data], shrink=True, scale=True, tpm=True
    )

    # import time dataset (CA)
    time_data, _, _ = ca_data_split()
    time_data.X = StandardScaler().fit_transform(time_data.X)

    # split and organize into xarray datasets along corresponding expansion dimensions
    # (disease->disease, time->subject_id)
    disease_xr = prepare_data(disease_data, expansion_dim="disease")
    time_xr = prepare_data(time_data, expansion_dim="subject_id")

    # change ranks_d back to range(1, 11) when running the full dataset!
    ranks_d = range(1, 21)
<<<<<<< HEAD
    ranks_t = range(1, 21)
=======
    ranks_t = range(1, 3)
>>>>>>> ce5a09c8

    r2x_d = []
    r2x_t = []

    for rank_d in ranks_d:
        _, rec_errors_d = perform_parafac2(disease_xr, rank=rank_d)
        r2x_d.append(1 - min(rec_errors_d))

    for rank_t in ranks_t:
        _, rec_errors_t = perform_parafac2(time_xr, rank=rank_t)
        r2x_t.append(1 - min(rec_errors_t))

    return r2x_d, r2x_t


def genFig():
    """Start by generating heatmaps of the factor matrices for the diseases and time"""

    fig_size = (8, 4)
    layout = {"ncols": 2, "nrows": 1}
    ax, f, _ = setupBase(fig_size, layout)

    r2x_d, r2x_t = figure11_setup()

    x_ax_label = "Rank"
    y_ax_label = "R2X"

    # change range(1, 4) back to range(1, 11) when running the full dataset!
    a = sns.barplot(x=range(1, len(r2x_d) + 1), y=r2x_d, ax=ax[0])
    a.set_title("Disease Data R2X")
    a.set_xlabel(x_ax_label)
    a.set_ylabel(y_ax_label)

    b = sns.barplot(x=range(1, len(r2x_t) + 1), y=r2x_t, ax=ax[1])
    b.set_title("Time Data R2X")
    b.set_xlabel(x_ax_label)
    b.set_ylabel(y_ax_label)

    return f<|MERGE_RESOLUTION|>--- conflicted
+++ resolved
@@ -40,11 +40,8 @@
 
     # change ranks_d back to range(1, 11) when running the full dataset!
     ranks_d = range(1, 21)
-<<<<<<< HEAD
     ranks_t = range(1, 21)
-=======
-    ranks_t = range(1, 3)
->>>>>>> ce5a09c8
+
 
     r2x_d = []
     r2x_t = []
