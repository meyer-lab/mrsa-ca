"""
This figure shows the ROC results of the combined logistic regression model,
the top 5 components ranked by predictive ability, and their associated comp_genes.
"""

# imports

<<<<<<< HEAD
import anndata as ad
=======
import matplotlib.pyplot as plt
>>>>>>> 74ad55cf
import numpy as np
import seaborn as sns
from sklearn.metrics import roc_auc_score, roc_curve

from mrsa_ca_rna.figures.base import calculate_layout, setupBase
from mrsa_ca_rna.figures.helpers import plot_component_features
from mrsa_ca_rna.pca import perform_pca
from mrsa_ca_rna.regression import perform_LR
from mrsa_ca_rna.utils import find_top_features, prepare_data, prepare_mrsa_ca


def make_roc_curve(y_true: np.ndarray, y_proba: np.ndarray):
    """Make the ROC curve"""

    # convert y's to integer
    y_true = y_true.astype(int)

    fpr, tpr, _ = roc_curve(y_true=y_true, y_score=y_proba[:, 1])
    data = {"FPR": fpr, "TPR": tpr}

    auc = roc_auc_score(y_true, y_proba[:, 1])

    return data, auc


def get_data():
    # Get the MRSA and CA data, grab persistance labels
    combined_ad = prepare_data(filter_threshold=-1)
    _, _, combined_ad = prepare_mrsa_ca(combined_ad)

    # Get the labels for MRSA samples
    y_true = combined_ad.obs.loc[combined_ad.obs["disease"] == "MRSA", "status"].astype(
        int
    )
    
    return y_true, combined_ad

def run_models(components, y_true, combined_ad: ad.AnnData):

    # Convert to DataFrame for PCA
    combined_df = combined_ad.to_df()

    patient_comps, gene_comps, _ = perform_pca(combined_df, components=components)

    # Can only use MRSA data for regression, so truncate the combined PC data
    mrsa_index = combined_ad.obs["disease"] == "MRSA"
    patient_comps = patient_comps.loc[mrsa_index].copy()

    # Perform logistic regression on the PCA components
    _, y_proba, model = perform_LR(patient_comps, y_true, splits=10)

    # get the beta coefficients from the model and associate them with the components
    weights: np.ndarray = model.coef_[0]
    weights_dict = {f"PC{i + 1}": weights[i] for i in range(len(weights))}

    return y_proba, gene_comps, weights_dict

def genFig():

    # Scope of our PCA analysis
    components = 5

    # ROC curve, beta coefficients, and top genes per component
    num_plots = 2 + components

    fig_size, layout = calculate_layout(num_plots)
    ax, f, gs = setupBase(fig_size, layout)

    gs.update(hspace=0.1)

    y_true, combined_ad = get_data()

    # Run the models and get the predictions
    y_proba, gene_comps, weights = run_models(components, y_true, combined_ad)

    # Get the top genes by component
    features_df = find_top_features(gene_comps.T, 0.75, feature_name="gene")

    data, auc = make_roc_curve(y_true, y_proba)

    a = sns.lineplot(data, x="FPR", y="TPR", ax=ax[0])
    a.set_xlabel("False Positive Rate")
    a.set_ylabel("True Positive Rate")
    a.set_title(
        f"Classification of MRSA outcomes using a {components} component\n"
        "PCA decomposition of Combined data\n"
        f"AUC: {auc:.3f}"
    )

    # Plot the beta coefficients of the PCA components
    a = sns.barplot(x=list(weights.keys()), y=list(weights.values()), ax=ax[1])
    a.set_xlabel("Component")
    a.set_ylabel("Weight")
    a.set_title("Beta Coefficients of the PCA Components")

<<<<<<< HEAD
    # Plot the top genes for each component
    for i in range(components):
        plot_component_features(
            ax=ax[2 + i],
            features_df=features_df,
            component=i + 1,
            feature_name="gene",
            n_features=5,
        )
=======
    # plot the top 10 components and their associated gene values
    for i, pc in enumerate(comp_genes.index[:10]):
        pc_top_genes = top_genes_per_component[pc]
        component_data = comp_genes.loc[pc, pc_top_genes]

        b = sns.barplot(
            x=component_data.index,
            y=component_data.values,
            order=component_data.index,
            ax=ax[i + 2],
        )
        b.set(title=f"Gene Contributions to {pc}", xlabel="Gene", ylabel="Contribution")
        # Rotate x-tick labels for better readability
        plt.setp(b.get_xticklabels(), rotation=45, ha="right", rotation_mode="anchor")
>>>>>>> 74ad55cf

    # Set the overall title for the figure
    f.suptitle(
        "PCA Components and Top Genes in MRSA Classification",
        fontsize=16,
        y=1.02,
    )

    return f<|MERGE_RESOLUTION|>--- conflicted
+++ resolved
@@ -5,11 +5,8 @@
 
 # imports
 
-<<<<<<< HEAD
+import matplotlib.pyplot as plt
 import anndata as ad
-=======
-import matplotlib.pyplot as plt
->>>>>>> 74ad55cf
 import numpy as np
 import seaborn as sns
 from sklearn.metrics import roc_auc_score, roc_curve
@@ -105,7 +102,6 @@
     a.set_ylabel("Weight")
     a.set_title("Beta Coefficients of the PCA Components")
 
-<<<<<<< HEAD
     # Plot the top genes for each component
     for i in range(components):
         plot_component_features(
@@ -115,28 +111,8 @@
             feature_name="gene",
             n_features=5,
         )
-=======
-    # plot the top 10 components and their associated gene values
-    for i, pc in enumerate(comp_genes.index[:10]):
-        pc_top_genes = top_genes_per_component[pc]
-        component_data = comp_genes.loc[pc, pc_top_genes]
-
-        b = sns.barplot(
-            x=component_data.index,
-            y=component_data.values,
-            order=component_data.index,
-            ax=ax[i + 2],
-        )
         b.set(title=f"Gene Contributions to {pc}", xlabel="Gene", ylabel="Contribution")
         # Rotate x-tick labels for better readability
         plt.setp(b.get_xticklabels(), rotation=45, ha="right", rotation_mode="anchor")
->>>>>>> 74ad55cf
-
-    # Set the overall title for the figure
-    f.suptitle(
-        "PCA Components and Top Genes in MRSA Classification",
-        fontsize=16,
-        y=1.02,
-    )
 
     return f