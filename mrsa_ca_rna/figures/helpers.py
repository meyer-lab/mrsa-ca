"""This file contains helper functions for plotting pf2 factor matrices"""

import time

import anndata as ad
import numpy as np
import pandas as pd
import seaborn as sns
from fastcluster import linkage
from matplotlib.axes import Axes
from mpl_toolkits.axes_grid1 import make_axes_locatable
from scipy.cluster.hierarchy import leaves_list


def plot_table_rasterized(data_df: pd.DataFrame, ax: Axes, title=None, cmap="coolwarm"):
    # Find min/max values for colormap
    vmin, vmax = data_df.values.min(), data_df.values.max()
    max_abs = max(abs(vmin), abs(vmax))

    # Plot directly with imshow (rasterized) but align with seaborn coordinate system
    artist = ax.imshow(
        data_df.values,
        aspect="auto",
        cmap=cmap,
        vmin=-max_abs,
        vmax=max_abs,
        interpolation="nearest",
        extent=(0, len(data_df.columns), 0, len(data_df.index)),  # Align with seaborn
    )

    # Add colorbar
    cbar = ax.figure.colorbar(
        artist, ax=ax, orientation="vertical", shrink=0.8, pad=0.01
    )
    cbar.ax.tick_params(labelsize=8)

    # Add zero line to colorbar for emphasis
    cbar.ax.axhline(y=0, color="black", linestyle="-", linewidth=0.5, alpha=0.5)

    # Add vertical lines every 5th column - now aligned with seaborn coordinates
    n_columns = len(data_df.columns)
    for i in range(5, n_columns + 1, 5):  # Every 5th column boundary
        ax.axvline(i, color="black", linestyle="-", linewidth=0.8)

    ax.set_xlabel("Rank")
    ax.set_ylabel("Genes")
    if title:
        ax.set_title(title)

    # Set ticks to match seaborn heatmap style
    ax.set_xticks(np.arange(len(data_df.columns)) + 0.5)  # Center ticks on columns
    ax.set_xticklabels(data_df.columns)
    ax.set_yticks([])

    return artist


def plot_gene_matrix(data: ad.AnnData, ax: Axes, title=None):
    """Plots Pf2 gene factors"""
    rank = data.varm["Pf2_C"].shape[1]
    X = np.array(data.varm["Pf2_C"])
    yt = data.var.index.values

    ind = reorder_table(X)
    X = X[ind]
    X = X / np.max(np.abs(X))
    yt = [yt[ii] for ii in ind]
    xticks = np.arange(1, rank + 1)

    artist = plot_table_rasterized(
        pd.DataFrame(X, index=pd.Index(yt), columns=pd.Index(xticks)), ax, title=title
    )

    return artist


def reorder_table(X):
    """Reorders a table's rows using hierarchical clustering."""
    start_time = time.time()
    try:
        # Perform hierarchical clustering
        Z = linkage(X, method="ward")
        ind = leaves_list(Z)

        print(f"Clustering completed in {time.time() - start_time:.2f} seconds.")
        return ind
    except Exception as e:
        print(f"Clustering failed after {time.time() - start_time:.2f} seconds: {e}")
        return np.arange(X.shape[0])

<<<<<<< HEAD
=======

>>>>>>> 74ad55cf
def plot_component_features(
    ax: Axes,
    features_df: pd.DataFrame,
    component: int | str,
    feature_name: str = "feature",
    n_features: int = 5,
    pos_color: str = "red",
    neg_color: str = "blue",
    pad: float = 0.6,
) -> tuple[Axes, Axes]:
    """
    Plot positive and negative features in a split barplot layout.
<<<<<<< HEAD
    
=======

>>>>>>> 74ad55cf
    Parameters
    ----------
    ax : matplotlib.axes.Axes
        The axes object to split for plotting
    features_df : pd.DataFrame
        DataFrame from find_top_features with feature data
    component : str
        Component identifier to filter for (e.g., "Component_1")
    feature_name : str, default="feature"
        Name of the feature column in the DataFrame
<<<<<<< HEAD
    n_features : int, default=10
=======
    n_features : int, default=5
>>>>>>> 74ad55cf
        Number of features to display in each direction
    pos_color : str, default="red"
        Color for positive features
    neg_color : str, default="blue"
        Color for negative features
<<<<<<< HEAD
    title : str, optional
        Title for the plot. If None, uses component name
    pad : float, default=0.6
        Padding between positive and negative plots
        
=======
    pad : float, default=0.6
        Padding between positive and negative plots

>>>>>>> 74ad55cf
    Returns
    -------
    tuple[matplotlib.axes.Axes, matplotlib.axes.Axes]
        Axes for positive and negative feature plots
    """
<<<<<<< HEAD
    
    # Filter data for the specified component
    comp_features = features_df[features_df["component"] == component].copy()
    
    # Separate positive and negative features
    pos_features = comp_features[comp_features["direction"] == "positive"].head(n_features)
    neg_features = comp_features[comp_features["direction"] == "negative"].head(n_features)
    
    # Get total counts for titles
    total_pos_features = len(comp_features[comp_features["direction"] == "positive"])
    total_neg_features = len(comp_features[comp_features["direction"] == "negative"])
    
=======

    # Filter data for the specified component
    comp_features = features_df[features_df["component"] == component].copy()

    # Separate positive and negative features
    pos_features_filtered = comp_features[comp_features["direction"] == "positive"]
    pos_features = (
        pos_features_filtered.head(n_features)
        if isinstance(pos_features_filtered, pd.DataFrame)
        else pd.DataFrame()
    )

    neg_features_filtered = comp_features[comp_features["direction"] == "negative"]
    neg_features = (
        neg_features_filtered.head(n_features)
        if isinstance(neg_features_filtered, pd.DataFrame)
        else pd.DataFrame()
    )

    # Get total counts for titles
    total_pos_features = len(comp_features[comp_features["direction"] == "positive"])
    total_neg_features = len(comp_features[comp_features["direction"] == "negative"])

>>>>>>> 74ad55cf
    # Split the axes
    divider = make_axes_locatable(ax)
    ax_pos = ax  # Top plot uses the original axis
    ax_neg = divider.append_axes("bottom", size="100%", pad=pad)
<<<<<<< HEAD
    
    # Plot positive features
    if not pos_features.empty:
        sns.barplot(
            data=pos_features, 
            x="value", 
            y=feature_name, 
            ax=ax_pos, 
            color=pos_color
=======

    # Plot positive features
    if not pos_features.empty:
        sns.barplot(
            data=pos_features, x="value", y=feature_name, ax=ax_pos, color=pos_color
>>>>>>> 74ad55cf
        )
        ax_pos.set_title(f"{component}: Positive Features (n={total_pos_features})")
        ax_pos.axvline(x=0, color="gray", linestyle="--")
    else:
        ax_pos.text(
<<<<<<< HEAD
            0.5, 0.5, "No positive features found",
            ha="center", va="center", transform=ax_pos.transAxes
        )
        ax_pos.set_title(f"{component}: Positive Features")
    
    # Plot negative features
    if not neg_features.empty:
        sns.barplot(
            data=neg_features, 
            x="value", 
            y=feature_name, 
            ax=ax_neg, 
            color=neg_color
=======
            0.5,
            0.5,
            "No positive features found",
            ha="center",
            va="center",
            transform=ax_pos.transAxes,
        )
        ax_pos.set_title(f"{component}: Positive Features")

    # Plot negative features
    if not neg_features.empty:
        sns.barplot(
            data=neg_features, x="value", y=feature_name, ax=ax_neg, color=neg_color
>>>>>>> 74ad55cf
        )
        ax_neg.set_title(f"{component}: Negative Features (n={total_neg_features})")
        ax_neg.axvline(x=0, color="gray", linestyle="--")
    else:
        ax_neg.text(
<<<<<<< HEAD
            0.5, 0.5, "No negative features found",
            ha="center", va="center", transform=ax_neg.transAxes
        )
        ax_neg.set_title(f"{component}: Negative Features")
    
=======
            0.5,
            0.5,
            "No negative features found",
            ha="center",
            va="center",
            transform=ax_neg.transAxes,
        )
        ax_neg.set_title(f"{component}: Negative Features")

>>>>>>> 74ad55cf
    # Balance axis limits
    for axis in [ax_pos, ax_neg]:
        if axis.patches:  # Check if there are any bars plotted
            xlim = max(abs(min(axis.get_xlim()[0], 0)), abs(max(axis.get_xlim()[1], 0)))
            axis.set_xlim(-xlim, xlim)
<<<<<<< HEAD
    
    
=======

>>>>>>> 74ad55cf
    return ax_pos, ax_neg<|MERGE_RESOLUTION|>--- conflicted
+++ resolved
@@ -88,10 +88,7 @@
         print(f"Clustering failed after {time.time() - start_time:.2f} seconds: {e}")
         return np.arange(X.shape[0])
 
-<<<<<<< HEAD
-=======
 
->>>>>>> 74ad55cf
 def plot_component_features(
     ax: Axes,
     features_df: pd.DataFrame,
@@ -104,11 +101,7 @@
 ) -> tuple[Axes, Axes]:
     """
     Plot positive and negative features in a split barplot layout.
-<<<<<<< HEAD
-    
-=======
 
->>>>>>> 74ad55cf
     Parameters
     ----------
     ax : matplotlib.axes.Axes
@@ -119,46 +112,20 @@
         Component identifier to filter for (e.g., "Component_1")
     feature_name : str, default="feature"
         Name of the feature column in the DataFrame
-<<<<<<< HEAD
-    n_features : int, default=10
-=======
     n_features : int, default=5
->>>>>>> 74ad55cf
         Number of features to display in each direction
     pos_color : str, default="red"
         Color for positive features
     neg_color : str, default="blue"
         Color for negative features
-<<<<<<< HEAD
-    title : str, optional
-        Title for the plot. If None, uses component name
-    pad : float, default=0.6
-        Padding between positive and negative plots
-        
-=======
     pad : float, default=0.6
         Padding between positive and negative plots
 
->>>>>>> 74ad55cf
     Returns
     -------
     tuple[matplotlib.axes.Axes, matplotlib.axes.Axes]
         Axes for positive and negative feature plots
     """
-<<<<<<< HEAD
-    
-    # Filter data for the specified component
-    comp_features = features_df[features_df["component"] == component].copy()
-    
-    # Separate positive and negative features
-    pos_features = comp_features[comp_features["direction"] == "positive"].head(n_features)
-    neg_features = comp_features[comp_features["direction"] == "negative"].head(n_features)
-    
-    # Get total counts for titles
-    total_pos_features = len(comp_features[comp_features["direction"] == "positive"])
-    total_neg_features = len(comp_features[comp_features["direction"] == "negative"])
-    
-=======
 
     # Filter data for the specified component
     comp_features = features_df[features_df["component"] == component].copy()
@@ -182,48 +149,20 @@
     total_pos_features = len(comp_features[comp_features["direction"] == "positive"])
     total_neg_features = len(comp_features[comp_features["direction"] == "negative"])
 
->>>>>>> 74ad55cf
     # Split the axes
     divider = make_axes_locatable(ax)
     ax_pos = ax  # Top plot uses the original axis
     ax_neg = divider.append_axes("bottom", size="100%", pad=pad)
-<<<<<<< HEAD
-    
-    # Plot positive features
-    if not pos_features.empty:
-        sns.barplot(
-            data=pos_features, 
-            x="value", 
-            y=feature_name, 
-            ax=ax_pos, 
-            color=pos_color
-=======
 
     # Plot positive features
     if not pos_features.empty:
         sns.barplot(
             data=pos_features, x="value", y=feature_name, ax=ax_pos, color=pos_color
->>>>>>> 74ad55cf
         )
         ax_pos.set_title(f"{component}: Positive Features (n={total_pos_features})")
         ax_pos.axvline(x=0, color="gray", linestyle="--")
     else:
         ax_pos.text(
-<<<<<<< HEAD
-            0.5, 0.5, "No positive features found",
-            ha="center", va="center", transform=ax_pos.transAxes
-        )
-        ax_pos.set_title(f"{component}: Positive Features")
-    
-    # Plot negative features
-    if not neg_features.empty:
-        sns.barplot(
-            data=neg_features, 
-            x="value", 
-            y=feature_name, 
-            ax=ax_neg, 
-            color=neg_color
-=======
             0.5,
             0.5,
             "No positive features found",
@@ -237,19 +176,11 @@
     if not neg_features.empty:
         sns.barplot(
             data=neg_features, x="value", y=feature_name, ax=ax_neg, color=neg_color
->>>>>>> 74ad55cf
         )
         ax_neg.set_title(f"{component}: Negative Features (n={total_neg_features})")
         ax_neg.axvline(x=0, color="gray", linestyle="--")
     else:
         ax_neg.text(
-<<<<<<< HEAD
-            0.5, 0.5, "No negative features found",
-            ha="center", va="center", transform=ax_neg.transAxes
-        )
-        ax_neg.set_title(f"{component}: Negative Features")
-    
-=======
             0.5,
             0.5,
             "No negative features found",
@@ -259,16 +190,10 @@
         )
         ax_neg.set_title(f"{component}: Negative Features")
 
->>>>>>> 74ad55cf
     # Balance axis limits
     for axis in [ax_pos, ax_neg]:
         if axis.patches:  # Check if there are any bars plotted
             xlim = max(abs(min(axis.get_xlim()[0], 0)), abs(max(axis.get_xlim()[1], 0)))
             axis.set_xlim(-xlim, xlim)
-<<<<<<< HEAD
-    
-    
-=======
 
->>>>>>> 74ad55cf
     return ax_pos, ax_neg