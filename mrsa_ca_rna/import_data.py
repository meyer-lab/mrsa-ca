--- conflicted
+++ resolved
@@ -71,98 +71,6 @@
     and return as AnnData object."""
 
     # Use absolute path to the master expression data file for gitactions
-<<<<<<< HEAD
-    file_path = (
-        "/home/jamesp/Playground/mrsa-ca/mrsa_ca_rna/data/master_expression_data.csv.gzip"
-    )
-
-    exp_df = pd.read_csv(file_path, delimiter=",", compression="gzip")
-
-    # Map the disease registry to the data and rename columns
-    exp_df["study_id"] = exp_df["study_id"].replace(disease_registry)
-    exp_df = exp_df.rename(
-        columns={
-            "GSM": "sample_id",
-            "study_id": "disease",
-        }
-    )
-
-    # Split metadata from expression data and make AnnData object
-    metadata = exp_df.loc[:, ["sample_id", "disease"]].copy()
-    exp = exp_df.drop(columns=["sample_id", "disease"])
-
-    # Cast indices as strings for anndata
-    metadata.index = metadata.index.astype(str)
-    exp.columns = exp.columns.astype(str)
-
-    data_ad = ad.AnnData(
-        X=exp.values, obs=metadata, var=exp.columns.to_frame(name="gene_id")
-    )
-
-    return data_ad
-
-
-def import_ca_metadata() -> pd.DataFrame:
-    """Imports the metadata for the CA dataset from a JSON file
-    and returns it as a DataFrame for later addition to an anndata."""
-
-    path = join(BASE_DIR, "mrsa_ca_rna", "data", "GSE176262_characteristics.json")
-
-    metadata = pd.read_json(path, orient="index")
-
-    clinical_var = parse_metadata(metadata)
-
-    # Remove all but the Candidemia samples
-    clinical_var = clinical_var.loc[clinical_var["phenotype"] == "Candidemia", :]
-
-    # Add a "status" column
-    clinical_var["status"] = "Unknown"
-
-    # Keep only the status column
-    clinical_var = clinical_var[["status"]].copy()
-
-    return clinical_var
-
-
-def import_mrsa_metadata() -> pd.DataFrame:
-    """Imports the metadata for the MRSA dataset from 3 sources, metadata_mrsa_tfac.txt,
-    metadata_mrsa_tfac_validation.txt, and metadata_mrsa_sra.csv. The tfac files are
-    combined to get a comprehensive metadata DataFrame. Then the SRA metadata is parsed
-    to map patient sample numbers to SRA numbers."""
-
-    # Load TFAC metadata
-    tfac_path = join(BASE_DIR, "mrsa_ca_rna", "data", "metadata_mrsa_tfac.txt")
-    tfac_val_path = join(
-        BASE_DIR, "mrsa_ca_rna", "data", "metadata_mrsa_tfac_validation.txt"
-    )
-
-    tfac_metadata = pd.read_csv(tfac_path, sep=",", index_col=0, dtype=str)
-    tfac_val_metadata = pd.read_csv(tfac_val_path, sep=",", index_col=0, dtype=str)
-
-    # Find the common indices between the two DataFrames
-    common_indices = tfac_metadata.index.intersection(tfac_val_metadata.index)
-
-    # Fill in the Unknown values in the TFAC metadata with the validation metadata
-    tfac_metadata.loc[common_indices, "status"] = tfac_val_metadata.loc[
-        common_indices, "status"
-    ]
-
-    # Now that "status" is all 1s and 0s, we can convert it to an integer type
-    tfac_metadata["status"] = tfac_metadata["status"].astype(int)
-
-    # Load SRA metadata
-    sra_path = join(BASE_DIR, "mrsa_ca_rna", "data", "metadata_mrsa_sra.csv")
-    sra_metadata = pd.read_csv(sra_path, sep=",", index_col=0)
-
-    # Reorient the SRA metadata to have the Library Name as the index
-    sra_mapping = (
-        sra_metadata.reset_index(names=["SRA"]).set_index("isolate")["SRA"].to_dict()
-    )
-
-    # Map the SRA numbers to the sample numbers in the TFAC metadata
-    tfac_metadata.index = tfac_metadata.index.map(sra_mapping)
-
-=======
     file_path = "/opt/extra-storage/jamesp/master_expression_data.csv.gzip"
 
     exp_df = pd.read_csv(file_path, delimiter=",", compression="gzip")
@@ -251,7 +159,6 @@
     # Map the SRA numbers to the sample numbers in the TFAC metadata
     tfac_metadata.index = tfac_metadata.index.map(sra_mapping)
 
->>>>>>> 2427e150
     # Drop any rows in the TFAC metadata that do not have a corresponding SRA number
     mrsa_labels = tfac_metadata.loc[tfac_metadata.index.notna(), "status"].copy()
 
