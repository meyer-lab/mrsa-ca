--- conflicted
+++ resolved
@@ -267,22 +267,5 @@
 
     # scale the matrix after all the data is added to it
     rna_combined.loc[:, :] = scale(rna_combined.to_numpy())
-<<<<<<< HEAD
     
-    return rna_combined, meta_combined
-
-
-# debug calls
-# import_mrsa_meta()
-# import_mrsa_rna()
-# import_ca_meta()
-# import_ca_rna()
-# import_ca_val_meta()
-# import_ca_val_rna()
-# concat_datasets()
-# import_GSE_rna()
-# import_GSE_metadata()
-=======
-
-    return rna_combined, meta_combined
->>>>>>> fa45b0f4
+    return rna_combined, meta_combined