--- conflicted
+++ resolved
@@ -31,29 +31,9 @@
     scaled_rna = scaler.fit_transform(data)
     rna_decomp = pca.fit_transform(scaled_rna)
 
-<<<<<<< HEAD
-    # Create column labels for the scores DataFrame
-    column_labels: List[str] = [f"PC{i}" for i in range(1, components + 1)]
-
-    # Explicitly cast column_labels to pd.Index for pyright
-    column_labels_index = pd.Index(column_labels)
-
-    # Create the scores DataFrame
-    scores = pd.DataFrame(rna_decomp, index=data.index, columns=column_labels_index)
-
-    # Create row labels for the loadings DataFrame
-    rows_labels: List[str] = [f"PC{i + 1}" for i in range(pca.n_components_)]
-
-    # Explicitly cast rows_labels to pd.Index for pyright
-    rows_labels_index = pd.Index(rows_labels)
-    
-    # Create the loadings DataFrame
-    loadings = pd.DataFrame(pca.components_, index=rows_labels_index, columns=data.columns)
-=======
     pc_labels = [f"PC{i}" for i in range(1, components + 1)]
 
     scores = pd.DataFrame(rna_decomp, index=data.index, columns=pc_labels)
     loadings = pd.DataFrame(pca.components_, index=pc_labels, columns=data.columns)
->>>>>>> e273ebee
 
     return scores, loadings, pca