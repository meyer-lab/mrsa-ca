"""
This file will include logstical regression methods
and other relevant functions, starting with MRSA data,
to determine patterns of persistance vs. resolving infection
to eventually compare across disease types to see if
these observed patterns are preserved.

To-do:
    Remove the whole_scaled_clf.to_csv line and just return the weights
    from the perform_whole_LR() func.
"""

import numpy as np
import pandas as pd
from sklearn.cross_decomposition import PLSRegression
from sklearn.linear_model import LogisticRegressionCV
from sklearn.model_selection import (
    KFold,
    StratifiedKFold,
    cross_val_predict,
    cross_val_score,
)


def perform_LR(
    X_data: pd.DataFrame,
    y_data: pd.DataFrame,
<<<<<<< HEAD
    return_clf: bool = False,
) -> tuple[float, np.ndarray] | tuple[float, np.ndarray, LogisticRegressionCV]:
=======
    splits: int = 10,
) -> tuple[float, np.ndarray, LogisticRegressionCV]:
>>>>>>> a9aa4058
    """
    Agnostically performs LogisticRegression
    with nested cross validation to passed data.


    Parameters:
        X_data (pd.DataFrame): X data for regularization
                                and subsequent nested cross validation
        y_data (pd.DataFrame): y data for regularization
                                and subsequent nested cross validation
<<<<<<< HEAD
        return_clf (bool): whether to return the final model or not


    Returns:
        nested_score (float): nested cross validation score of the final model
        nested_proba (np.array): nested cross validation probabilities of the
                                final model
        clf_cv (LogisticRegressionCV): the final model if return_clf is True
=======
        return_clf (bool): whether to return the classifier or not.
                            Default = False
        splits (int): number of splits for nested cross validation.
                        Default = 10

    Returns:
        nested_score (float): nested cross validation score of the final model
        nested_proba (np.ndarray): nested cross validation predicted probabilities
                                    of the final model
        clf_cv (LogisticRegressionCV): classifier object if return_clf is True
>>>>>>> a9aa4058
    """

    assert (
        X_data.shape[0] == y_data.shape[0]
    ), "Passed X and y data must be the same length!"

<<<<<<< HEAD
    # going with Jackon's settings instead of my original ones
    # just to make sure this works.
=======
    # set up stratified kfold for nested cross validation
    skf = StratifiedKFold(n_splits=splits)

    # perform logistic regression with nested cross validation
    # eventually settle on a single l1_ratio?
>>>>>>> a9aa4058
    clf_cv = LogisticRegressionCV(
        l1_ratios=[0.2, 0.5, 0.8],
        solver="saga",
        penalty="elasticnet",
        n_jobs=10,
        cv=skf,
        max_iter=100000,
        scoring="balanced_accuracy",
    ).fit(X_data, y_data)

<<<<<<< HEAD
    nested_score: float = cross_val_score(
        clf_cv, X=X_data, y=y_data, cv=skf, scoring="balanced_accuracy", n_jobs=10
    ).mean()

    nested_proba: np.ndarray = cross_val_predict(
        clf_cv, X=X_data, y=y_data, cv=skf, method="predict_proba", n_jobs=10
    )
    # nested_proba = np.array(nested_proba)

    if return_clf:
        return nested_score, nested_proba, clf_cv
    else:
        return nested_score, nested_proba
=======
    nested_score = cross_val_score(
        clf_cv, X=X_data, y=y_data, cv=skf, scoring="balanced_accuracy", n_jobs=10
    ).mean()

    nested_proba = cross_val_predict(
        clf_cv, X=X_data, y=y_data, cv=skf, method="predict_proba", n_jobs=10
    )
    nested_proba = np.array(nested_proba)

    return nested_score, nested_proba, clf_cv
>>>>>>> a9aa4058


def perform_PLSR(
    X_data: pd.DataFrame,
    y_data: pd.DataFrame,
    components: int = 10,
):
    """
    Performs PLS Regression for given data at given component or defaults to performing
    on transposed (genes x patients) mrsa and candidemia data with 10 components.

    Parameters:
        X_data: (pd.DataFrame) | X data for analysis.
                                Default = MRSA data from concat_datasets()
        y_data: (pd.DataFrame) | y data for analysis.
                                Default = Candidemia data from concat_datasets()
        components: (int) | number of components to use for decomposition.

    Returns:
        pls (fitted object) | The PLSR object fitted to X_data and y_data
    """

    # for each components added, we are going to calculate R2Y and Q2Y,
    # then compare them

    print(f"Performing PLSR for {components} components")
    pls = PLSRegression(n_components=components)
    pls.fit(X_data, y_data)
    print(f"Finished for {components} components")

    pls_scores = {"X": pd.DataFrame(pls.x_scores_), "Y": pd.DataFrame(pls.y_scores_)}
    pls_loadings = {
        "X": pd.DataFrame(pls.x_loadings_),
        "Y": pd.DataFrame(pls.y_loadings_),
    }

    # set up DataFrames for scores and loadings
    component_labels = np.arange(1, components + 1)
    pls_scores["X"] = pd.DataFrame(
        pls_scores["X"].values, index=X_data.index, columns=component_labels
    )
    pls_scores["Y"] = pd.DataFrame(
        pls_scores["Y"].values, index=y_data.index, columns=component_labels
    )
    pls_loadings["X"] = pd.DataFrame(
        pls_loadings["X"].values, index=X_data.columns, columns=component_labels
    )
    pls_loadings["Y"] = pd.DataFrame(
        pls_loadings["Y"].values, index=y_data.columns, columns=component_labels
    )

    return pls_scores, pls_loadings, pls


def caluclate_R2Y_Q2Y(model: PLSRegression, X_data: pd.DataFrame, y_data: pd.DataFrame):
    assert isinstance(
        model, PLSRegression
    ), "Passed model was not a PLSRegression object!"

    # calculate R2Y using score()
    R2Y = model.score(X_data, y_data)

    # calculate Q2Y using kFold cross-validation
    y_pred = y_data.copy()
    y_press = 0.0
    y_tss = 0.0

    # calculate Q2Y using sklearn's cross_val_predict
    y_pred = cross_val_predict(model, X_data, y_data, cv=KFold(n_splits=10), n_jobs=10)
    y_press = np.average((y_data - y_pred) ** 2)
    y_tss = np.average((y_data - y_data.mean()) ** 2)

    # calculate Q2Y
    Q2Y = 1 - (y_press / y_tss)

    return R2Y, Q2Y<|MERGE_RESOLUTION|>--- conflicted
+++ resolved
@@ -25,13 +25,8 @@
 def perform_LR(
     X_data: pd.DataFrame,
     y_data: pd.DataFrame,
-<<<<<<< HEAD
-    return_clf: bool = False,
-) -> tuple[float, np.ndarray] | tuple[float, np.ndarray, LogisticRegressionCV]:
-=======
     splits: int = 10,
 ) -> tuple[float, np.ndarray, LogisticRegressionCV]:
->>>>>>> a9aa4058
     """
     Agnostically performs LogisticRegression
     with nested cross validation to passed data.
@@ -42,16 +37,6 @@
                                 and subsequent nested cross validation
         y_data (pd.DataFrame): y data for regularization
                                 and subsequent nested cross validation
-<<<<<<< HEAD
-        return_clf (bool): whether to return the final model or not
-
-
-    Returns:
-        nested_score (float): nested cross validation score of the final model
-        nested_proba (np.array): nested cross validation probabilities of the
-                                final model
-        clf_cv (LogisticRegressionCV): the final model if return_clf is True
-=======
         return_clf (bool): whether to return the classifier or not.
                             Default = False
         splits (int): number of splits for nested cross validation.
@@ -62,23 +47,17 @@
         nested_proba (np.ndarray): nested cross validation predicted probabilities
                                     of the final model
         clf_cv (LogisticRegressionCV): classifier object if return_clf is True
->>>>>>> a9aa4058
     """
 
     assert (
         X_data.shape[0] == y_data.shape[0]
     ), "Passed X and y data must be the same length!"
 
-<<<<<<< HEAD
-    # going with Jackon's settings instead of my original ones
-    # just to make sure this works.
-=======
     # set up stratified kfold for nested cross validation
     skf = StratifiedKFold(n_splits=splits)
 
     # perform logistic regression with nested cross validation
     # eventually settle on a single l1_ratio?
->>>>>>> a9aa4058
     clf_cv = LogisticRegressionCV(
         l1_ratios=[0.2, 0.5, 0.8],
         solver="saga",
@@ -89,21 +68,6 @@
         scoring="balanced_accuracy",
     ).fit(X_data, y_data)
 
-<<<<<<< HEAD
-    nested_score: float = cross_val_score(
-        clf_cv, X=X_data, y=y_data, cv=skf, scoring="balanced_accuracy", n_jobs=10
-    ).mean()
-
-    nested_proba: np.ndarray = cross_val_predict(
-        clf_cv, X=X_data, y=y_data, cv=skf, method="predict_proba", n_jobs=10
-    )
-    # nested_proba = np.array(nested_proba)
-
-    if return_clf:
-        return nested_score, nested_proba, clf_cv
-    else:
-        return nested_score, nested_proba
-=======
     nested_score = cross_val_score(
         clf_cv, X=X_data, y=y_data, cv=skf, scoring="balanced_accuracy", n_jobs=10
     ).mean()
@@ -114,7 +78,6 @@
     nested_proba = np.array(nested_proba)
 
     return nested_score, nested_proba, clf_cv
->>>>>>> a9aa4058
 
 
 def perform_PLSR(
