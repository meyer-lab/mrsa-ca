--- conflicted
+++ resolved
@@ -161,11 +161,7 @@
     assert adata.obs["disease"].dtype == object, "Disease labels are not strings"
 
     # Test for expected disease categories (from disease_registry)
-<<<<<<< HEAD
-    expected_diseases = disease_registry.values()
-=======
     expected_diseases = set(disease_registry.values())
->>>>>>> 2427e150
 
     observed_diseases = set(adata.obs["disease"].unique())
     assert observed_diseases.issubset(expected_diseases), (
