--- conflicted
+++ resolved
@@ -192,7 +192,24 @@
     # concat all anndata objects together keeping only the vars and obs in common
     whole_ad = ad.concat(ad_list, join="inner")
 
-<<<<<<< HEAD
+    # if shrink is False,
+    # replace the resulting obs with a pd.concat of all obs data in obs_list
+    if not shrink:
+        whole_ad.obs = pd.concat(obs_list, axis=0, join="outer")
+
+    if tpm:
+        desired_value = 1000000
+        # I know whole_ad.X is an ndarray, but pyright doesn't
+        # replace this with proper type gating to avoid the cast
+        X = cast(np.ndarray, whole_ad.X)
+        row_sums = X.sum(axis=1)
+
+        scaling_factors = desired_value / row_sums
+
+        X_normalized = X * scaling_factors[:, np.newaxis]
+
+        whole_ad.X = X_normalized
+
     # if trim is True, filter out genes with low expression
     if filter_threshold:
         whole_ad = gene_filter(
@@ -200,33 +217,6 @@
         )
         assert isinstance(whole_ad, ad.AnnData), "whole_ad must be an AnnData object"
 
-=======
->>>>>>> 21412fc5
-    # if shrink is False,
-    # replace the resulting obs with a pd.concat of all obs data in obs_list
-    if not shrink:
-        whole_ad.obs = pd.concat(obs_list, axis=0, join="outer")
-
-    if tpm:
-        desired_value = 1000000
-        # I know whole_ad.X is an ndarray, but pyright doesn't
-        # replace this with proper type gating to avoid the cast
-        X = cast(np.ndarray, whole_ad.X)
-        row_sums = X.sum(axis=1)
-
-        scaling_factors = desired_value / row_sums
-
-        X_normalized = X * scaling_factors[:, np.newaxis]
-
-        whole_ad.X = X_normalized
-
-    # if trim is True, filter out genes with low expression
-    if filter_threshold:
-        whole_ad = gene_filter(
-            whole_ad, threshold=filter_threshold, method=filter_method
-        )
-        assert isinstance(whole_ad, ad.AnnData), "whole_ad must be an AnnData object"
-
     if scale:
         whole_ad.X = StandardScaler().fit_transform(whole_ad.X)
 
