--- conflicted
+++ resolved
@@ -4,23 +4,6 @@
 description = ""
 authors = [{name = "James Popoli"}, {name = "Aaron Meyer", email = "git@asmlab.org"}]
 readme = "README.md"
-<<<<<<< HEAD
-requires-python = ">= 3.11"
-
-dependencies = [
-    "scikit-learn>=1.5.0",
-    "matplotlib>=3.9.0",
-    "ipympl>=0.9.4",
-    "pandas>=2.2.2",
-    "seaborn>=0.13.2",
-    "svgutils>=0.3.4",
-    "anndata>=0.10.8",
-    "tensorly>=0.8.1",
-    "xarray>=2024.7.0"
-]
-
-[project.scripts]
-=======
 requires-python = ">=3.11"
 
 dependencies = [
@@ -36,7 +19,6 @@
 "tensorly @ git+https://github.com/tensorly/tensorly.git@041cd699d08ae846acbc4e921e0f490e39269760"]
 
 [project.scripts]                                                        
->>>>>>> 3767e7bc
 fbuild = "mrsa_ca_rna.figures.base:genFigure"
 
 [build-system]
