--- conflicted
+++ resolved
@@ -17,10 +17,11 @@
     "tlviz>=0.1.1",
     "tensorly>=0.9.0",
     "h5py>=3.13.0",
-<<<<<<< HEAD
     "gseapy>=1.1.8",
-=======
->>>>>>> 35b2348e
+    "scipy>=1.15.3",
+    "numpy>=2.2.6",
+    "cupy-cuda12x>=13.4",
+    "tqdm>=4.67.1",
     "scipy>=1.15.3",
     "numpy>=2.2.6",
     "cupy-cuda12x>=13.4",
